---
commitizen:
  name: cz_conventional_commits
  tag_format: $version
<<<<<<< HEAD
  version: 2.2.0
=======
  version: 2.2.2
>>>>>>> d0edfc81
<|MERGE_RESOLUTION|>--- conflicted
+++ resolved
@@ -2,8 +2,4 @@
 commitizen:
   name: cz_conventional_commits
   tag_format: $version
-<<<<<<< HEAD
-  version: 2.2.0
-=======
   version: 2.2.2
->>>>>>> d0edfc81
