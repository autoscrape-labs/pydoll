from __future__ import annotations

import asyncio
import json
import logging
from typing import TYPE_CHECKING

import aiofiles

from pydoll.commands import (
    DomCommands,
    InputCommands,
    PageCommands,
    RuntimeCommands,
)
from pydoll.connection import ConnectionHandler
from pydoll.constants import (
    Key,
    Scripts,
)
from pydoll.elements.mixins import FindElementsMixin
from pydoll.exceptions import (
    ElementNotAFileInput,
    ElementNotFound,
    ElementNotInteractable,
    ElementNotVisible,
    WaitElementTimeout,
)
from pydoll.protocol.input.types import (
    KeyEventType,
    KeyModifier,
    MouseButton,
    MouseEventType,
)
from pydoll.protocol.page.types import ScreenshotFormat, Viewport
<<<<<<< HEAD
from pydoll.protocol.runtime.methods import (
    CallFunctionOnResponse,
    GetPropertiesResponse,
    SerializationOptions,
)
from pydoll.protocol.runtime.types import CallArgument
=======
>>>>>>> bb219b98
from pydoll.utils import (
    decode_base64_to_bytes,
    extract_text_from_html,
    is_script_already_function,
)

if TYPE_CHECKING:
    from typing import Optional

    from pydoll.protocol.dom.methods import (
        GetBoxModelResponse,
        GetOuterHTMLResponse,
    )
    from pydoll.protocol.dom.types import Quad
    from pydoll.protocol.page.methods import CaptureScreenshotResponse
    from pydoll.protocol.runtime.methods import GetPropertiesResponse

logger = logging.getLogger(__name__)


class WebElement(FindElementsMixin):  # noqa: PLR0904
    """
    DOM element wrapper for browser automation.

    Provides comprehensive functionality for element interaction, inspection,
    and manipulation using Chrome DevTools Protocol commands.
    """

    def __init__(
        self,
        object_id: str,
        connection_handler: ConnectionHandler,
        method: Optional[str] = None,
        selector: Optional[str] = None,
        attributes_list: list[str] = [],
    ):
        """
        Initialize WebElement wrapper.

        Args:
            object_id: Unique CDP object identifier for this DOM element.
            connection_handler: Connection instance for browser communication.
            method: Search method used to find this element (for debugging).
            selector: Selector string used to find this element (for debugging).
            attributes_list: Flat list of alternating attribute names and values.
        """
        self._object_id = object_id
        self._search_method = method
        self._selector = selector
        self._connection_handler = connection_handler
        self._attributes: dict[str, str] = {}
        self._def_attributes(attributes_list)
        logger.debug(
            f'WebElement initialized: object_id={self._object_id}, '
            f'method={self._search_method}, selector={self._selector}, '
            f'attributes={len(self._attributes)}'
        )

    @property
    def value(self) -> Optional[str]:
        """Element's value attribute (for form elements)."""
        return self._attributes.get('value')

    @property
    def class_name(self) -> Optional[str]:
        """Element's CSS class name(s)."""
        return self._attributes.get('class_name')

    @property
    def id(self) -> Optional[str]:
        """Element's ID attribute."""
        return self._attributes.get('id')

    @property
    def tag_name(self) -> Optional[str]:
        """Element's HTML tag name."""
        return self._attributes.get('tag_name')

    @property
    def is_enabled(self) -> bool:
        """Whether element is enabled (not disabled)."""
        return bool('disabled' not in self._attributes.keys())

    @property
    async def text(self) -> str:
        """Visible text content of the element."""
        outer_html = await self.inner_html
        text_value = extract_text_from_html(outer_html, strip=True)
        logger.debug(f'Extracted text length: {len(text_value)}')
        return text_value

    @property
    async def bounds(self) -> Quad:
        """
        Element's bounding box coordinates.

        Returns coordinates in CSS pixels relative to document origin.
        """
        command = DomCommands.get_box_model(object_id=self._object_id)
        response: GetBoxModelResponse = await self._execute_command(command)
        content = response['result']['model']['content']
        logger.debug(f'Bounds retrieved (points={len(content)})')
        return content

    @property
    async def inner_html(self) -> str:
        """Element's HTML content (actually returns outerHTML)."""
        command = DomCommands.get_outer_html(object_id=self._object_id)
        response: GetOuterHTMLResponse = await self._execute_command(command)
        html = response['result']['outerHTML']
        logger.debug(f'Inner HTML length: {len(html)})')
        return html

    async def get_bounds_using_js(self) -> dict[str, int]:
        """
        Get element bounds using JavaScript getBoundingClientRect().

        Returns coordinates relative to viewport (alternative to bounds property).
        """
        response = await self.execute_script(Scripts.BOUNDS, return_by_value=True)
        bounds = json.loads(response['result']['result']['value'])
        logger.debug(f'Bounds via JS: {bounds}')
        return bounds

    async def get_parent_element(self) -> WebElement:
        """Element's parent element."""
        logger.debug(f'Getting parent element for object_id={self._object_id}')
        result = await self.execute_script(Scripts.GET_PARENT_NODE)
        if not self._has_object_id_key(result):
            raise ElementNotFound(f'Parent element not found for element: {self}')

        object_id = result['result']['result']['objectId']
        attributes = await self._get_object_attributes(object_id=object_id)
        logger.debug(f'Parent element resolved: object_id={object_id}')
        return WebElement(object_id, self._connection_handler, attributes_list=attributes)

    async def get_children_elements(
        self, max_depth: int = 1, tag_filter: list[str] = [], raise_exc: bool = False
    ) -> list[WebElement]:
        """
        Retrieve all direct and nested child elements of this element.

        Args:
            max_depth (int, optional): Maximum depth to traverse when finding children.
                Defaults to 1 for direct children only.
            tag_filter (list[str], optional): List of HTML tag names to filter results.
                If empty, returns all child elements regardless of tag. Defaults to [].

        Returns:
            list[WebElement]: List of child WebElement objects found within the specified
                depth and matching the tag filter criteria.

        Raises:
            ElementNotFound: If no child elements are found for this element and raise_exc is True.
        """
        logger.debug(
            f'Getting children: max_depth={max_depth}, '
            f'tag_filter={tag_filter}, raise_exc={raise_exc}'
        )
        children = await self._get_family_elements(
            script=Scripts.GET_CHILDREN_NODE, max_depth=max_depth, tag_filter=tag_filter
        )
        if not children and raise_exc:
            raise ElementNotFound(f'Child element not found for element: {self}')
        logger.debug(f'Children found: {len(children)}')
        return children

    async def get_siblings_elements(
        self, tag_filter: list[str] = [], raise_exc: bool = False
    ) -> list[WebElement]:
        """
        Retrieve all sibling elements of this element (elements at the same DOM level).

        Args:
            tag_filter (list[str], optional): List of HTML tag names to filter results.
                If empty, returns all sibling elements regardless of tag. Defaults to [].

        Returns:
            list[WebElement]: List of sibling WebElement objects that share the same
                parent as this element and match the tag filter criteria.

        Raises:
            ElementNotFound: If no sibling elements are found for this element
            and raise_exc is True.
        """
        logger.debug(f'Getting siblings: tag_filter={tag_filter}, raise_exc={raise_exc}')
        siblings = await self._get_family_elements(
            script=Scripts.GET_SIBLINGS_NODE, tag_filter=tag_filter
        )
        if not siblings and raise_exc:
            raise ElementNotFound(f'Sibling element not found for element: {self}')
        logger.debug(f'Siblings found: {len(siblings)}')
        return siblings

    async def take_screenshot(self, path: str, quality: int = 100):
        """
        Capture screenshot of this element only.

        Automatically scrolls element into view before capturing.
        """
        bounds = await self.get_bounds_using_js()
        clip = Viewport(
            x=bounds['x'],
            y=bounds['y'],
            width=bounds['width'],
            height=bounds['height'],
            scale=1,
        )
        logger.debug(
            f'Taking element screenshot: path={path}, quality={quality}, '
            f'clip={{x: {clip["x"]}, y: {clip["y"]}, w: {clip["width"]}, h: {clip["height"]}}}'
        )
        screenshot: CaptureScreenshotResponse = await self._connection_handler.execute_command(
            PageCommands.capture_screenshot(
                format=ScreenshotFormat.JPEG, clip=clip, quality=quality
            )
        )
        async with aiofiles.open(path, 'wb') as file:
            image_bytes = decode_base64_to_bytes(screenshot['result']['data'])
            await file.write(image_bytes)
        logger.info(f'Element screenshot saved: {path}')

    def get_attribute(self, name: str) -> Optional[str]:
        """
        Get element attribute value.

        Note:
            Only provides attributes available when element was located.
            For dynamic attributes, consider using JavaScript execution.
        """
        return self._attributes.get(name)

    async def scroll_into_view(self):
        """Scroll element into visible viewport."""
        command = DomCommands.scroll_into_view_if_needed(object_id=self._object_id)
        logger.info(f'Scrolling element into view: object_id={self._object_id}')
        await self._execute_command(command)

    async def wait_until(
        self,
        *,
        is_visible: bool = False,
        is_interactable: bool = False,
        timeout: int = 0,
    ):
        """Wait for element to meet specified conditions.

        Raises:
            ValueError: If neither ``is_visible`` nor ``is_interactable`` is True.
            WaitElementTimeout: If the condition is not met within ``timeout``.
        """
        checks_map = [
            (is_visible, self.is_visible),
            (is_interactable, self.is_interactable),
        ]
        checks = [func for flag, func in checks_map if flag]
        if not checks:
            raise ValueError('At least one of is_visible or is_interactable must be True')

        condition_parts = []
        if is_visible:
            condition_parts.append('visible')
        if is_interactable:
            condition_parts.append('interactable')
        condition_msg = ' and '.join(condition_parts)

        logger.info(
            f'Waiting for element: visible={is_visible}, '
            f'interactable={is_interactable}, timeout={timeout}s'
        )
        loop = asyncio.get_event_loop()
        start_time = loop.time()
        while True:
            results = await asyncio.gather(*(check() for check in checks))
            if all(results):
                logger.info(f'Element condition satisfied: {condition_msg}')
                return

            if timeout and loop.time() - start_time > timeout:
                logger.error(f'Timeout waiting for element to become {condition_msg}')
                raise WaitElementTimeout(f'Timed out waiting for element to become {condition_msg}')

            await asyncio.sleep(0.5)

    async def click_using_js(self):
        """
        Click element using JavaScript click() method.

        Raises:
            ElementNotVisible: If element is not visible.
            ElementNotInteractable: If element couldn't be clicked.

        Note:
            For <option> elements, uses specialized selection approach.
            Element is automatically scrolled into view.
        """
        if self._is_option_tag():
            return await self._click_option_tag()

        await self.scroll_into_view()

        if not await self.is_visible():
            raise ElementNotVisible()

        logger.info(f'Clicking element via JS: object_id={self._object_id}')
        result = await self.execute_script(Scripts.CLICK, return_by_value=True)
        clicked = result['result']['result']['value']
        if not clicked:
            raise ElementNotInteractable()

    async def click(
        self,
        x_offset: int = 0,
        y_offset: int = 0,
        hold_time: float = 0.1,
    ):
        """
        Click element using simulated mouse events.

        Args:
            x_offset: Horizontal offset from element center.
            y_offset: Vertical offset from element center.
            hold_time: Duration to hold mouse button down.

        Raises:
            ElementNotVisible: If element is not visible.

        Note:
            For <option> elements, delegates to specialized JavaScript approach.
            Element is automatically scrolled into view.
        """
        if self._is_option_tag():
            return await self._click_option_tag()

        if not await self.is_visible():
            raise ElementNotVisible()

        await self.scroll_into_view()

        try:
            element_bounds = await self.bounds
            position_to_click = self._calculate_center(element_bounds)
            position_to_click = (
                position_to_click[0] + x_offset,
                position_to_click[1] + y_offset,
            )
        except KeyError:
            element_bounds_js = await self.get_bounds_using_js()
            position_to_click = (
                element_bounds_js['x'] + element_bounds_js['width'] / 2,
                element_bounds_js['y'] + element_bounds_js['height'] / 2,
            )
        logger.info(
            f'Clicking element: x={position_to_click[0]}, '
            f'y={position_to_click[1]}, hold={hold_time}s'
        )

        press_command = InputCommands.dispatch_mouse_event(
            type=MouseEventType.MOUSE_PRESSED,
            x=int(position_to_click[0]),
            y=int(position_to_click[1]),
            button=MouseButton.LEFT,
            click_count=1,
        )
        release_command = InputCommands.dispatch_mouse_event(
            type=MouseEventType.MOUSE_RELEASED,
            x=int(position_to_click[0]),
            y=int(position_to_click[1]),
            button=MouseButton.LEFT,
            click_count=1,
        )
        await self._connection_handler.execute_command(press_command)
        await asyncio.sleep(hold_time)
        await self._connection_handler.execute_command(release_command)

    async def insert_text(self, text: str):
        """
        Insert text in single operation (faster but less realistic than typing).

        Note:
            Element should already be focused for text to be inserted correctly.
        """
        logger.info(f'Inserting text on element (length={len(text)})')
        await self._execute_command(InputCommands.insert_text(text))

    async def set_input_files(self, files: list[str]):
        """
        Set file paths for file input element.

        Args:
            files: list of absolute file paths to existing files.

        Raises:
            ElementNotAFileInput: If element is not a file input.
        """
        if (
            self._attributes.get('tag_name', '').lower() != 'input'
            or self._attributes.get('type', '').lower() != 'file'
        ):
            raise ElementNotAFileInput()
        logger.info(f'Setting input files: count={len(files)}')
        await self._execute_command(
            DomCommands.set_file_input_files(files=files, object_id=self._object_id)
        )

    async def type_text(self, text: str, interval: float = 0.1):
        """
        Type text character by character with realistic timing.

        More realistic than insert_text() but slower.
        """
        logger.info(f'Typing text (length={len(text)}, interval={interval}s)')
        await self.click()
        for char in text:
            await self._execute_command(
                InputCommands.dispatch_key_event(
                    type=KeyEventType.CHAR,
                    text=char,
                )
            )
            await asyncio.sleep(interval)

    async def key_down(self, key: Key, modifiers: Optional[KeyModifier] = None):
        """
        Send key down event.

        Note:
            Only sends key down without release. Pair with key_up() for complete keypress.
        """
        key_name, code = key
        logger.info(f'Key down: key={key_name} code={code} modifiers={modifiers}')
        await self._execute_command(
            InputCommands.dispatch_key_event(
                type=KeyEventType.KEY_DOWN,
                key=key_name,
                windows_virtual_key_code=code,
                native_virtual_key_code=code,
                modifiers=modifiers,
            )
        )

    async def key_up(self, key: Key):
        """Send key up event (should follow corresponding key_down())."""
        key_name, code = key
        logger.info(f'Key up: key={key_name} code={code}')
        await self._execute_command(
            InputCommands.dispatch_key_event(
                type=KeyEventType.KEY_UP,
                key=key_name,
                windows_virtual_key_code=code,
                native_virtual_key_code=code,
            )
        )

    async def press_keyboard_key(
        self,
        key: Key,
        modifiers: Optional[KeyModifier] = None,
        interval: float = 0.1,
    ):
        """
        Press and release keyboard key with configurable timing.

        Better for special keys (Enter, Tab, etc.) than type_text().
        """
        await self.key_down(key, modifiers)
        await asyncio.sleep(interval)
        await self.key_up(key)

    async def _click_option_tag(self):
        """Specialized method for clicking <option> elements in dropdowns."""
        await self._execute_command(
            RuntimeCommands.call_function_on(
                object_id=self._object_id,
                function_declaration=Scripts.CLICK_OPTION_TAG,
                return_by_value=True,
            )
        )

    async def is_visible(self):
        """Check if element is visible using comprehensive JavaScript visibility test."""
        result = await self.execute_script(Scripts.ELEMENT_VISIBLE, return_by_value=True)
        return result['result']['result']['value']

    async def is_on_top(self):
        """Check if element is topmost at its center point (not covered by overlays)."""
        result = await self.execute_script(Scripts.ELEMENT_ON_TOP, return_by_value=True)
        return result['result']['result']['value']

    async def is_interactable(self):
        """Check if element is interactable based on visibility and position."""
        result = await self.execute_script(Scripts.ELEMENT_INTERACTIVE, return_by_value=True)
        return result['result']['result']['value']

    async def execute_script(
        self,
        script: str,
        *,
        arguments: Optional[list[CallArgument]] = None,
        silent: Optional[bool] = None,
        return_by_value: Optional[bool] = None,
        generate_preview: Optional[bool] = None,
        user_gesture: Optional[bool] = None,
        await_promise: Optional[bool] = None,
        execution_context_id: Optional[int] = None,
        object_group: Optional[str] = None,
        throw_on_side_effect: Optional[bool] = None,
        unique_context_id: Optional[str] = None,
        serialization_options: Optional[SerializationOptions] = None,
    ) -> CallFunctionOnResponse:
        """
        Execute JavaScript in element context.

        Args:
            script (str): JavaScript code to execute. Use 'this' to reference this element.
            arguments (Optional[list[CallArgument]]): Arguments to pass to the function
                (Runtime.callFunctionOn).
            silent (Optional[bool]): Whether to silence exceptions (Runtime.callFunctionOn).
            return_by_value (Optional[bool]): Whether to return the result by value instead of
                reference (Runtime.callFunctionOn).
            generate_preview (Optional[bool]): Whether to generate a preview for the result
                (Runtime.callFunctionOn).
            user_gesture (Optional[bool]): Whether to treat the call as initiated by user
                gesture (Runtime.callFunctionOn).
            await_promise (Optional[bool]): Whether to await promise result
                (Runtime.callFunctionOn).
            execution_context_id (Optional[int]): ID of the execution context to call the
                function in (Runtime.callFunctionOn).
            object_group (Optional[str]): Symbolic group name for the result
                (Runtime.callFunctionOn).
            throw_on_side_effect (Optional[bool]): Whether to throw if side effect cannot be
                ruled out (Runtime.callFunctionOn).
            unique_context_id (Optional[str]): Unique context ID for the function call
                (Runtime.callFunctionOn).
            serialization_options (Optional[SerializationOptions]): Serialization options for
                the result (Runtime.callFunctionOn).

        Returns:
            CallFunctionOnResponse: The result of the script execution.

        Examples:
            # Click the element
            await element.execute_script('this.click()')

            # Modify element style
            await element.execute_script('this.style.border = "2px solid red"')

            # Get element text
            result = await element.execute_script('return this.textContent', return_by_value=True)

            # Set element content
            await element.execute_script('this.textContent = "Hello World"')
        """
        if not is_script_already_function(script):
            script = f'function(){{ {script} }}'

        logger.debug(
            f'Executing script on element: return_by_value={return_by_value}, length={len(script)}'
        )
        command = RuntimeCommands.call_function_on(
            function_declaration=script,
            object_id=self._object_id,
            arguments=arguments,
            silent=silent,
            return_by_value=return_by_value,
            generate_preview=generate_preview,
            user_gesture=user_gesture,
            await_promise=await_promise,
            execution_context_id=execution_context_id,
            object_group=object_group,
            throw_on_side_effect=throw_on_side_effect,
            unique_context_id=unique_context_id,
            serialization_options=serialization_options,
        )
        return await self._execute_command(command)

    async def _get_family_elements(
        self, script: str, max_depth: int = 1, tag_filter: list[str] = []
    ) -> list[WebElement]:
        """
        Retrieve all family elements of this element (elements at the same DOM level).

        Args:
            script (str): CDP script to execute for retrieving family elements.
            tag_filter (list[str], optional): List of HTML tag names to filter results.
                If empty, returns all family elements regardless of tag. Defaults to [].

        Returns:
            list[WebElement]: List of family WebElement objects that share the same
                parent as this element and match the tag filter criteria.
        """
        result = await self.execute_script(
            script.format(tag_filter=tag_filter, max_depth=max_depth)
        )
        if not self._has_object_id_key(result):
            return []

        array_object_id = result['result']['result']['objectId']

        get_properties_command = RuntimeCommands.get_properties(object_id=array_object_id)
        properties_response: GetPropertiesResponse = await self._execute_command(
            get_properties_command
        )

        family_elements: list[WebElement] = []
        for prop in properties_response['result']['result']:
            if not (prop['name'].isdigit() and 'objectId' in prop['value']):
                continue
            child_object_id = prop['value']['objectId']
            attributes = await self._get_object_attributes(object_id=child_object_id)
            family_elements.append(
                WebElement(child_object_id, self._connection_handler, attributes_list=attributes)
            )

        logger.debug(f'Family elements found: {len(family_elements)}')
        return family_elements

    def _def_attributes(self, attributes_list: list[str]):
        """Process flat attribute list into dictionary (renames 'class' to 'class_name')."""
        for i in range(0, len(attributes_list), 2):
            key = attributes_list[i]
            key = key if key != 'class' else 'class_name'
            value = attributes_list[i + 1]
            self._attributes[key] = value
        logger.debug(f'Attributes defined: count={len(self._attributes)}')

    def _is_option_tag(self):
        """Check if element is an <option> tag."""
        return self._attributes['tag_name'].lower() == 'option'

    @staticmethod  # TODO: move to utils
    def _calculate_center(bounds: list) -> tuple:
        """Calculate center point from bounding box coordinates."""
        x_values = [bounds[i] for i in range(0, len(bounds), 2)]
        y_values = [bounds[i] for i in range(1, len(bounds), 2)]
        x_center = sum(x_values) / len(x_values)
        y_center = sum(y_values) / len(y_values)
        return x_center, y_center

    def __repr__(self):
        """String representation showing attributes and object ID."""
        attrs = ', '.join(f'{k}={v!r}' for k, v in self._attributes.items())
        return f'{self.__class__.__name__}({attrs})(object_id={self._object_id})'<|MERGE_RESOLUTION|>--- conflicted
+++ resolved
@@ -33,15 +33,12 @@
     MouseEventType,
 )
 from pydoll.protocol.page.types import ScreenshotFormat, Viewport
-<<<<<<< HEAD
 from pydoll.protocol.runtime.methods import (
     CallFunctionOnResponse,
     GetPropertiesResponse,
     SerializationOptions,
 )
 from pydoll.protocol.runtime.types import CallArgument
-=======
->>>>>>> bb219b98
 from pydoll.utils import (
     decode_base64_to_bytes,
     extract_text_from_html,
