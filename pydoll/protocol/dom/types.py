--- conflicted
+++ resolved
@@ -1,15 +1,11 @@
-<<<<<<< HEAD
 from typing import Annotated, Any, TypedDict
 
 try:
     from typing import NotRequired
 except ImportError:
     from typing_extensions import NotRequired
-=======
-from typing import Annotated, Any
 
-from typing_extensions import NotRequired, TypedDict
->>>>>>> 34295b4c
+from typing_extensions import TypedDict
 
 from pydoll.constants import CompatibilityMode, PseudoType, ShadowRootType
 
