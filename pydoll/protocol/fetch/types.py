<<<<<<< HEAD
from typing import TypedDict

try:
    from typing import NotRequired
except ImportError:
    from typing_extensions import NotRequired
=======
from typing_extensions import NotRequired, TypedDict
>>>>>>> 34295b4c

from pydoll.constants import AuthChallengeResponseValues, RequestStage, ResourceType


class HeaderEntry(TypedDict):
    """HTTP header entry structure."""

    name: str
    value: str


class AuthChallengeResponseDict(TypedDict):
    response: AuthChallengeResponseValues
    username: NotRequired[str]
    password: NotRequired[str]


class RequestPattern(TypedDict):
    urlPattern: str
    resourceType: NotRequired[ResourceType]
    requestStage: NotRequired[RequestStage]<|MERGE_RESOLUTION|>--- conflicted
+++ resolved
@@ -1,13 +1,11 @@
-<<<<<<< HEAD
 from typing import TypedDict
 
 try:
     from typing import NotRequired
 except ImportError:
     from typing_extensions import NotRequired
-=======
-from typing_extensions import NotRequired, TypedDict
->>>>>>> 34295b4c
+
+from typing_extensions import TypedDict
 
 from pydoll.constants import AuthChallengeResponseValues, RequestStage, ResourceType
 
