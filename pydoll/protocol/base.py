<<<<<<< HEAD
from typing import Any, Dict, Generic, TypedDict, TypeVar
=======
from typing import Generic, TypeVar

from typing_extensions import NotRequired, TypedDict
>>>>>>> 34295b4c

try:
    from typing import NotRequired
except ImportError:
    from typing_extensions import NotRequired


class CommandParams(TypedDict, total=False):
    """Base structure for all command parameters."""

    pass


class ResponseResult(TypedDict, total=False):
    """Base structure for all response results."""

    pass


class Response(TypedDict):
    """Base structure for all responses.

    Attributes:
        id: The ID that matches the command ID
        result: The result data for the command
    """

    id: int
    result: ResponseResult


# Define a more flexible Response type variable that accepts any TypedDict with compatible structure
# This allows custom response types to be used with Command
R = TypeVar('R')


# Define a generic Command class that can be used with type parameters
class Command(TypedDict, Generic[R]):
    """Base structure for all commands.

    Attributes:
        method: The command method name
        params: Optional dictionary of parameters for the command
    """

    id: NotRequired[int]
    method: str
    params: NotRequired[CommandParams]


# Fix for PLW0127 (self-assignment) and maintain backward compatibility
# This approach avoids both mypy and ruff errors
_CommandAlias = Command  # Create an alias first
Command = _CommandAlias  # type: ignore  # Then assign to original name


class Event(TypedDict):
    """Base structure for all events."""

    method: str
    params: NotRequired[Dict[str, Any]]<|MERGE_RESOLUTION|>--- conflicted
+++ resolved
@@ -1,10 +1,6 @@
-<<<<<<< HEAD
 from typing import Any, Dict, Generic, TypedDict, TypeVar
-=======
-from typing import Generic, TypeVar
+from typing_extensions import NotRequired, TypedDict
 
-from typing_extensions import NotRequired, TypedDict
->>>>>>> 34295b4c
 
 try:
     from typing import NotRequired
