import platform

from pydoll.browser.base import Browser
from pydoll.browser.managers import BrowserOptionsManager
from pydoll.browser.options import Options


class Chrome(Browser):
    """
    A class that implements the Chrome browser functionality.
    
    This class provides specific implementation for launching and
    controlling Google Chrome browsers.
    """
    
    def __init__(
        self, options: Options | None = None, connection_port: int = 9222
    ):
        """
        Initializes the Chrome browser instance.
        
        Args:
            options (Options | None): An instance of Options class to configure
                the browser. If None, default options will be used.
            connection_port (int): The port to connect to the browser.
                Defaults to 9222.
        """
        super().__init__(options, connection_port)

    @staticmethod
    def _get_default_binary_location():
<<<<<<< HEAD
        """
        Gets the default location of the Chrome browser executable.
        
        This method determines the default Chrome executable path based
        on the operating system.
        
        Returns:
            str: The path to the Chrome browser executable.
            
        Raises:
            ValueError: If the operating system is not supported or
                the browser executable is not found at the default location.
        """
        os_name = os.name
        match os_name:
            case 'nt':
                browser_path = (
                    r'C:\Program Files\Google\Chrome\Application\chrome.exe'
                )
                return BrowserOptionsManager.validate_browser_path(
                    browser_path
                )
            case 'posix':
                browser_path = '/usr/bin/google-chrome'
                return BrowserOptionsManager.validate_browser_path(
                    browser_path
                )
            case _:
                raise ValueError('Unsupported OS')
=======
        os_name = platform.system()
        browser_paths = {
            'Windows':
                r'C:\Program Files\Google\Chrome\Application\chrome.exe',
            'Linux':
                '/usr/bin/google-chrome',
            'Darwin':
                '/Applications/Google Chrome.app/Contents/MacOS/Google Chrome'
        }

        browser_path = browser_paths.get(os_name)

        if not browser_path:
            raise ValueError('Unsupported OS')

        return BrowserOptionsManager.validate_browser_path(
            browser_path
        )
>>>>>>> 2f46c781
<|MERGE_RESOLUTION|>--- conflicted
+++ resolved
@@ -29,7 +29,6 @@
 
     @staticmethod
     def _get_default_binary_location():
-<<<<<<< HEAD
         """
         Gets the default location of the Chrome browser executable.
         
@@ -43,23 +42,6 @@
             ValueError: If the operating system is not supported or
                 the browser executable is not found at the default location.
         """
-        os_name = os.name
-        match os_name:
-            case 'nt':
-                browser_path = (
-                    r'C:\Program Files\Google\Chrome\Application\chrome.exe'
-                )
-                return BrowserOptionsManager.validate_browser_path(
-                    browser_path
-                )
-            case 'posix':
-                browser_path = '/usr/bin/google-chrome'
-                return BrowserOptionsManager.validate_browser_path(
-                    browser_path
-                )
-            case _:
-                raise ValueError('Unsupported OS')
-=======
         os_name = platform.system()
         browser_paths = {
             'Windows':
@@ -77,5 +59,4 @@
 
         return BrowserOptionsManager.validate_browser_path(
             browser_path
-        )
->>>>>>> 2f46c781
+        )