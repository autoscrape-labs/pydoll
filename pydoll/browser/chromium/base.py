from __future__ import annotations

import asyncio
import concurrent.futures
import json
import logging
import os
import shutil
import warnings
from abc import ABC, abstractmethod
from contextlib import suppress
from functools import partial
from random import randint
<<<<<<< HEAD
from tempfile import TemporaryDirectory
from typing import Any, Awaitable, Callable, Coroutine, Optional, TypeVar, overload
=======
from typing import TYPE_CHECKING, Any, Awaitable, Callable, Optional, overload
>>>>>>> ed5d3ffd
from urllib.parse import urlsplit, urlunsplit

from pydoll.browser.managers import (
    BrowserProcessManager,
    ProxyManager,
    TempDirectoryManager,
)
from pydoll.browser.tab import Tab
from pydoll.commands import (
    BrowserCommands,
    FetchCommands,
    RuntimeCommands,
    StorageCommands,
    TargetCommands,
)
from pydoll.connection import ConnectionHandler
from pydoll.exceptions import (
    BrowserNotRunning,
    FailedToStartBrowser,
    InvalidConnectionPort,
    InvalidWebSocketAddress,
    MissingTargetOrWebSocket,
    NoValidTabFound,
    RunInParallelError,
)
from pydoll.protocol.browser.types import DownloadBehavior
from pydoll.protocol.fetch.events import FetchEvent
from pydoll.protocol.fetch.types import AuthChallengeResponseType

if TYPE_CHECKING:
    from tempfile import TemporaryDirectory

    from pydoll.browser.interfaces import BrowserOptionsManager
    from pydoll.protocol.base import Command, Response, T_CommandParams, T_CommandResponse
    from pydoll.protocol.browser.methods import (
        GetVersionResponse,
        GetVersionResult,
        GetWindowForTargetResponse,
    )
    from pydoll.protocol.browser.types import Bounds, PermissionType
    from pydoll.protocol.fetch.events import RequestPausedEvent
    from pydoll.protocol.fetch.types import HeaderEntry
    from pydoll.protocol.network.types import (
        Cookie,
        CookieParam,
        ErrorReason,
        RequestMethod,
        ResourceType,
    )
    from pydoll.protocol.storage.methods import GetCookiesResponse
    from pydoll.protocol.target.methods import (
        CreateBrowserContextResponse,
        CreateTargetResponse,
        GetBrowserContextsResponse,
        GetTargetsResponse,
    )
    from pydoll.protocol.target.types import TargetInfo

logger = logging.getLogger(__name__)

T = TypeVar("T")


class Browser(ABC):  # noqa: PLR0904
    """
    Abstract base class for browser automation using Chrome DevTools Protocol.

    Provides comprehensive browser control including lifecycle management,
    context handling, network interception, cookie management, and CDP commands.
    """

    def __init__(
        self,
        options_manager: BrowserOptionsManager,
        connection_port: Optional[int] = None,
    ):
        """
        Initialize browser instance with configuration.

        Args:
            options_manager: Manages browser options initialization and defaults.
                Must implement initialize_options() and add_default_arguments().
            connection_port: CDP WebSocket port. Random port (9223-9322) if None.

        Note:
            Call start() to actually launch the browser.
        """
        self._validate_connection_port(connection_port)
        self.options = options_manager.initialize_options()
        self._proxy_manager = ProxyManager(self.options)
        self._connection_port = connection_port if connection_port else randint(9223, 9322)
        self._browser_process_manager = BrowserProcessManager()
        self._temp_directory_manager = TempDirectoryManager()
        self._ws_address: Optional[str] = None
        self._connection_handler = ConnectionHandler(self._connection_port)
        self._backup_preferences_dir = ''
        self._tabs_opened: dict[str, Tab] = {}
        self._loop: Optional[asyncio.AbstractEventLoop] = None
        self._semaphore: Optional[asyncio.Semaphore] = None
        self._context_proxy_auth: dict[str, tuple[str, str]] = {}
        logger.debug(
            f'Browser initialized: port={self._connection_port}, '
            f'headless={getattr(self.options, "headless", None)}'
        )

    async def __aenter__(self) -> 'Browser':
        """Async context manager entry."""
        logger.debug('Entering browser async context')
        return self

    async def __aexit__(self, exc_type, exc_val, exc_tb):
        """Async context manager exit with cleanup."""
        logger.debug(f'Exiting browser async context: exc_type={exc_type}')
        if self._backup_preferences_dir:
            logger.debug(f'Restoring backup preferences directory: {self._backup_preferences_dir}')
            user_data_dir = self._get_user_data_dir()
            shutil.copy2(
                self._backup_preferences_dir,
                os.path.join(user_data_dir, 'Default', 'Preferences'),
            )
        if await self._is_browser_running(timeout=2):
            await self.stop()

        await self._connection_handler.close()

    async def connect(self, ws_address: str) -> Tab:
        """
        Connect to browser using WebSocket address. When we set
        the _ws_address attribute, the connection handler will use
        this address instead of resolving it from the connection port.

        Args:
            ws_address: WebSocket address of the browser.

        Returns:
            The first tab in the list of opened tabs.

        Note:
            You are supposed to use this method only if you want to connect to a browser
            that is already running.
        """
        logger.info(f'Connecting to browser via WebSocket: {ws_address}')
        await self._setup_ws_address(ws_address)
        tabs = await self.get_opened_tabs()
        logger.info(f'Connected. Tabs available: {len(tabs)}')
        return tabs[0]

    async def start(self, headless: bool = False) -> Tab:
        """
        Start browser process and establish CDP connection.

        Args:
            headless: Deprecated. Use `options.headless = True` instead.

        Returns:
            Initial tab for interaction.

        Raises:
            FailedToStartBrowser: If the browser fails to start or connect.
        """
        self._loop = asyncio.get_running_loop()
        if headless:
            warnings.warn(
                "The 'headless' parameter is deprecated and will be removed in a future version. "
                'Use `options.headless = True` instead.',
                DeprecationWarning,
                stacklevel=2,
            )
            self.options.headless = headless

        binary_location = self.options.binary_location or self._get_default_binary_location()
        logger.debug('Resolved binary location: %s', binary_location)

        self._setup_user_dir()
        logger.debug('User data directory configured')
        proxy_config = self._proxy_manager.get_proxy_credentials()

        logger.info(f'Starting browser process on port {self._connection_port}')
        self._browser_process_manager.start_browser_process(
            binary_location, self._connection_port, self.options.arguments
        )
        await self._verify_browser_running()
        logger.info('Browser process started and responsive')
        await self._configure_proxy(proxy_config[0], proxy_config[1])

        valid_tab_id = await self._get_valid_tab_id(await self.get_targets())
        tab = Tab(self, target_id=valid_tab_id, connection_port=self._connection_port)
        self._tabs_opened[valid_tab_id] = tab
        logger.info(f'Initial tab attached: {valid_tab_id}')
        return tab

    async def stop(self):
        """
        Stop browser process and cleanup resources.

        Sends Browser.close command, terminates process, removes temp directories,
        and closes WebSocket connections.

        Raises:
            BrowserNotRunning: If the browser is not currently running.
        """
        if not await self._is_browser_running():
            logger.error('Stop called but browser is not running')
            raise BrowserNotRunning()

        logger.info('Stopping browser process')
        await self._execute_command(BrowserCommands.close())
        self._browser_process_manager.stop_process()
        await self._connection_handler.close()
        await asyncio.sleep(0.5 if os.name == 'nt' else 0.1)
        self._temp_directory_manager.cleanup()
        logger.info('Browser process stopped and resources cleaned up')

    async def close(self):
        """
        Closes the WebSocket connection and releases resources.
        """
        logger.info('Closing browser WebSocket connection')
        await self._connection_handler.close()

    async def create_browser_context(
        self, proxy_server: Optional[str] = None, proxy_bypass_list: Optional[str] = None
    ) -> str:
        """
        Create isolated browser context (like incognito).

        Browser contexts provide isolated storage and don't share session data.
        Multiple contexts can exist simultaneously.

        Args:
            proxy_server: Optional proxy for this context only (scheme://host:port).
            proxy_bypass_list: Comma-separated hosts that bypass proxy.

        Returns:
            Browser context ID for use with other methods.
        """
        # If proxy_server contains credentials, strip them and store per-context auth
        sanitized_proxy = proxy_server
        extracted_auth: Optional[tuple[str, str]] = None
        if proxy_server:
            sanitized_proxy, extracted_auth = self._sanitize_proxy_and_extract_auth(proxy_server)
            logger.debug(
                f'Creating browser context with proxy: {sanitized_proxy}'
                f'(credentials provided={bool(extracted_auth)})'
            )

        response: CreateBrowserContextResponse = await self._execute_command(
            TargetCommands.create_browser_context(
                proxy_server=sanitized_proxy,
                proxy_bypass_list=proxy_bypass_list,
            )
        )
        context_id = response['result']['browserContextId']
        if extracted_auth:
            self._context_proxy_auth[context_id] = extracted_auth
        logger.info(f'Created browser context: {context_id}')
        return context_id

    async def delete_browser_context(self, browser_context_id: str):
        """
        Delete browser context and all associated tabs/resources.

        Removes all storage (cookies, localStorage, etc.) and closes all tabs.
        The default browser context cannot be deleted.

        Note:
            Closes all associated tabs immediately.
        """
        logger.info(f'Deleting browser context: {browser_context_id}')
        return await self._execute_command(
            TargetCommands.dispose_browser_context(browser_context_id)
        )

    async def get_browser_contexts(self) -> list[str]:
        """Get all browser context IDs including the default context."""
        response: GetBrowserContextsResponse = await self._execute_command(
            TargetCommands.get_browser_contexts()
        )
        logger.debug(f'Fetched {len(response["result"]["browserContextIds"])} browser contexts')
        return response['result']['browserContextIds']

    async def new_tab(self, url: str = '', browser_context_id: Optional[str] = None) -> Tab:
        """
        Create new tab for page interaction.

        Args:
            url: Initial URL (about:blank if empty).
            browser_context_id: Context to create tab in (default if None).

        Returns:
            Tab instance for page navigation and element interaction.
        """
        logger.info(f'Creating new tab (context={browser_context_id})')
        response: CreateTargetResponse = await self._execute_command(
            TargetCommands.create_target(
                browser_context_id=browser_context_id,
            )
        )
        target_id = response['result']['targetId']
        tab = Tab(self, **self._get_tab_kwargs(target_id, browser_context_id))
        self._tabs_opened[target_id] = tab
        await self._setup_context_proxy_auth_for_tab(tab, browser_context_id)
        if url:
            await tab.go_to(url)
        logger.info(f'New tab created: {target_id}')
        return tab

    async def get_targets(self) -> list[TargetInfo]:
        """
        Get all active targets/pages in browser.

        Targets include pages, service workers, shared workers, and browser process.
        Useful for debugging and managing multiple tabs.

        Returns:
            List of TargetInfo objects.
        """
        response: GetTargetsResponse = await self._execute_command(TargetCommands.get_targets())
        logger.debug(f'Fetched {len(response["result"]["targetInfos"])} targets')
        return response['result']['targetInfos']

    async def get_opened_tabs(self) -> list[Tab]:
        """
        Get all opened tabs that are not extensions and have the type 'page'.
        Tabs that are already opened will be returned as is. If a new target is opened,
        a new Tab instance will be created.

        Returns:
            List of Tab instances. The last tab is the most recent one.
        """
        targets = await self.get_targets()
        valid_tab_targets = [
            target
            for target in targets
            if target['type'] == 'page' and 'extension' not in target['url']
        ]
        all_target_ids = [target['targetId'] for target in valid_tab_targets]
        existing_target_ids = list(self._tabs_opened.keys())
        remaining_target_ids = [
            target_id for target_id in all_target_ids if target_id not in existing_target_ids
        ]
        existing_tabs = [self._tabs_opened[target_id] for target_id in existing_target_ids]
        new_tabs = [
            Tab(self, **self._get_tab_kwargs(target_id))
            for target_id in reversed(remaining_target_ids)
        ]
        self._tabs_opened.update(dict(zip(remaining_target_ids, new_tabs)))
        logger.debug(
            f'Opened tabs resolved: existing={len(existing_tabs)}, new={len(new_tabs)}',
        )
        return existing_tabs + new_tabs

    async def set_download_path(self, path: str, browser_context_id: Optional[str] = None):
        """Set download directory path (convenience method for set_download_behavior)."""
        logger.info(f'Setting download path: {path} (context={browser_context_id})')
        return await self._execute_command(
            BrowserCommands.set_download_behavior(
                behavior=DownloadBehavior.ALLOW,
                download_path=path,
                browser_context_id=browser_context_id,
            )
        )

    async def set_download_behavior(
        self,
        behavior: DownloadBehavior,
        download_path: Optional[str] = None,
        browser_context_id: Optional[str] = None,
        events_enabled: bool = False,
    ):
        """
        Configure download handling.

        Args:
            behavior: ALLOW (save to path), DENY (cancel), or DEFAULT.
            download_path: Required if behavior is ALLOW.
            browser_context_id: Context to apply to (default if None).
            events_enabled: Generate download events for progress tracking.
        """
        logger.info(
            f'Setting download behavior: behavior={behavior},'
            f'path={download_path}, context={browser_context_id},'
            f'events={events_enabled}'
        )
        return await self._execute_command(
            BrowserCommands.set_download_behavior(
                behavior=behavior,
                download_path=download_path,
                browser_context_id=browser_context_id,
                events_enabled=events_enabled,
            )
        )

    async def delete_all_cookies(self, browser_context_id: Optional[str] = None):
        """Delete all cookies (session, persistent, third-party) from browser or context."""
        logger.info(f'Clearing all cookies (context={browser_context_id})')
        return await self._execute_command(StorageCommands.clear_cookies(browser_context_id))

    async def set_cookies(
        self, cookies: list[CookieParam], browser_context_id: Optional[str] = None
    ):
        """Set multiple cookies in browser or context."""
        logger.debug(f'Setting {len(cookies)} cookies (context={browser_context_id})')
        return await self._execute_command(StorageCommands.set_cookies(cookies, browser_context_id))

    async def get_cookies(self, browser_context_id: Optional[str] = None) -> list[Cookie]:
        """Get all cookies from browser or context."""
        response: GetCookiesResponse = await self._execute_command(
            StorageCommands.get_cookies(browser_context_id)
        )
        logger.debug(
            f'Retrieved {len(response["result"]["cookies"])} cookies (context={browser_context_id})'
        )
        return response['result']['cookies']

    async def get_version(self) -> GetVersionResult:
        """Get browser version and CDP protocol information."""
        response: GetVersionResponse = await self._execute_command(BrowserCommands.get_version())
        logger.debug(f'Browser version: {response["result"]}')
        return response['result']

    async def get_window_id_for_target(self, target_id: str) -> int:
        """Get window ID for target (used for window manipulation via CDP)."""
        response: GetWindowForTargetResponse = await self._execute_command(
            BrowserCommands.get_window_for_target(target_id)
        )
        logger.debug(f'Window id for target {target_id}: {response["result"]["windowId"]}')
        return response['result']['windowId']

    async def get_window_id_for_tab(self, tab: Tab) -> int:
        """Get window ID for tab (convenience method)."""
        target_id = tab._target_id or (tab._ws_address.split('/')[-1] if tab._ws_address else None)
        if not target_id:
            logger.error('Missing target id or ws address for tab when getting window id')
            raise MissingTargetOrWebSocket()
        return await self.get_window_id_for_target(target_id)

    async def get_window_id(self) -> int:
        """
        Get window ID for any valid tab.

        Raises:
            NoValidTabFound: If no valid attached tab can be found.
        """
        targets = await self.get_targets()
        valid_tab_id = await self._get_valid_tab_id(targets)
        return await self.get_window_id_for_target(valid_tab_id)

    async def set_window_maximized(self):
        """Maximize browser window (affects all tabs in window)."""
        window_id = await self.get_window_id()
        logger.info(f'Maximizing window: id={window_id}')
        return await self._execute_command(BrowserCommands.set_window_maximized(window_id))

    async def set_window_minimized(self):
        """Minimize browser window to taskbar/dock."""
        window_id = await self.get_window_id()
        logger.info(f'Minimizing window: id={window_id}')
        return await self._execute_command(BrowserCommands.set_window_minimized(window_id))

    async def set_window_bounds(self, bounds: Bounds):
        """
        Set window position and/or size.

        Args:
            bounds: Properties to modify (left, top, width, height, windowState).
                Only specified properties are changed.
        """
        window_id = await self.get_window_id()
        logger.info(f'Setting window bounds: id={window_id}, bounds={bounds}')
        return await self._execute_command(BrowserCommands.set_window_bounds(window_id, bounds))

    async def grant_permissions(
        self,
        permissions: list[PermissionType],
        origin: Optional[str] = None,
        browser_context_id: Optional[str] = None,
    ):
        """
        Grant browser permissions (geolocation, notifications, camera, etc.).

        Bypasses normal permission prompts for automated testing.

        Args:
            permissions: Permissions to grant.
            origin: Origin to grant to (all origins if None).
            browser_context_id: Context to apply to (default if None).
        """
        logger.info(
            f'Granting permissions: {permissions} (origin={origin}, context={browser_context_id})',
        )
        return await self._execute_command(
            BrowserCommands.grant_permissions(permissions, origin, browser_context_id)
        )

    async def reset_permissions(self, browser_context_id: Optional[str] = None):
        """Reset all permissions to defaults and restore prompting behavior."""
        logger.info(f'Resetting permissions (context={browser_context_id})')
        return await self._execute_command(BrowserCommands.reset_permissions(browser_context_id))

    async def run_in_parallel(self, *coroutines: Coroutine[Any, Any, T]) -> list[T]:
        """
        Run coroutines in parallel with optional concurrency limiting.

        Args:
            *coroutines: Variable number of coroutines to execute in parallel.

        Returns:
            List of results from all coroutines in the same order as input.

        Raises:
            RuntimeError: If browser loop is not initialized or not running.

        Note:
            Respects max_parallel_tasks option for concurrency control.
        """
        if self._loop is None:
            raise RuntimeError("Browser loop not initialized. Call start() first.")

        # Thread-safe semaphore initialization with double-checked locking pattern
        if self.options.max_parallel_tasks and self._semaphore is None:
            # Use a lock to prevent race conditions in semaphore creation
            if not hasattr(self, '_semaphore_lock'):
                self._semaphore_lock = asyncio.Lock()

            async with self._semaphore_lock:
                # Double-check pattern to avoid creating multiple semaphores
                if self._semaphore is None:
                    self._semaphore = asyncio.Semaphore(self.options.max_parallel_tasks)

        wrapped = [self._limited_coroutine(coro) for coro in coroutines]

        async def run_gather():
            return await asyncio.gather(*wrapped, return_exceptions=False)

        # Check if we're in the same event loop
        with suppress(RuntimeError):
            current_loop = asyncio.get_running_loop()
            if current_loop is self._loop:
                # Same loop - execute directly
                return await run_gather()

        # Different loop or no current loop - use threadsafe execution
        if not self._loop.is_running():
            raise RunInParallelError("Browser loop is not running. Cannot execute coroutines.")

        future = asyncio.run_coroutine_threadsafe(run_gather(), self._loop)

        try:
            # Use timeout to prevent indefinite blocking
            return future.result(timeout=60)
        except concurrent.futures.TimeoutError:
            future.cancel()
            raise RunInParallelError("Coroutine execution timed out after 60 seconds")
        except concurrent.futures.CancelledError:
            raise RunInParallelError("Coroutine execution was cancelled")
        except Exception as e:
            raise RunInParallelError(f"Coroutine execution failed: {e}") from e

    async def _limited_coroutine(self, coroutine: Coroutine[Any, Any, T]) -> T:
        """
        Execute coroutine with semaphore limiting if configured.

        Args:
            coroutine: The coroutine to execute.

        Returns:
            The result of the coroutine execution.
        """
        if self.options.max_parallel_tasks and self._semaphore is not None:
            async with self._semaphore:
                return await coroutine
        return await coroutine

    @overload
    async def on(
        self, event_name: str, callback: Callable[[Any], Any], temporary: bool = False
    ) -> int: ...
    @overload
    async def on(
        self, event_name: str, callback: Callable[[Any], Awaitable[Any]], temporary: bool = False
    ) -> int: ...
    async def on(self, event_name, callback, temporary: bool = False) -> int:
        """
        Register CDP event listener at browser level.

        Callback runs in background task to prevent blocking. Affects all pages/targets.

        Args:
            event_name: CDP event name (e.g., "Network.responseReceived").
            callback: Function called on event (sync or async).
            temporary: Remove after first invocation.

        Returns:
            Callback ID for removal.

        Note:
            For page-specific events, use Tab.on() instead.
        """

        async def callback_wrapper(event):
            asyncio.create_task(callback(event))

        if asyncio.iscoroutinefunction(callback):
            function_to_register = callback_wrapper
        else:
            function_to_register = callback
        logger.debug(
            f'Registering callback: event={event_name}, temporary={temporary}, '
            f'async={asyncio.iscoroutinefunction(callback)}'
        )
        return await self._connection_handler.register_callback(
            event_name, function_to_register, temporary
        )

    async def remove_callback(self, callback_id: int):
        """Remove callback from browser."""
        logger.debug(f'Removing callback: id={callback_id}')
        return await self._connection_handler.remove_callback(callback_id)

    async def enable_fetch_events(
        self,
        handle_auth_requests: bool = False,
        resource_type: Optional[ResourceType] = None,
    ):
        """
        Enable network request interception via Fetch domain.

        Allows monitoring, modifying, or blocking requests before they're sent.
        All matching requests are paused until explicitly continued.

        Args:
            handle_auth_requests: Intercept authentication challenges.
            resource_type: Filter by type (XHR, Fetch, Document, etc.). Empty = all.

        Note:
            Paused requests must be continued or they will timeout.
        """
        logger.debug(
            f'Enabling Fetch events: handle_auth={handle_auth_requests}, '
            f'resource_type={resource_type}'
        )
        return await self._connection_handler.execute_command(
            FetchCommands.enable(
                handle_auth_requests=handle_auth_requests,
                resource_type=resource_type,
            )
        )

    async def disable_fetch_events(self):
        """Disable request interception and release any paused requests."""
        logger.debug('Disabling Fetch events')
        return await self._connection_handler.execute_command(FetchCommands.disable())

    async def enable_runtime_events(self):
        """Enable runtime events."""
        logger.debug('Enabling Runtime events')
        return await self._connection_handler.execute_command(RuntimeCommands.enable())

    async def disable_runtime_events(self):
        """Disable runtime events."""
        logger.debug('Disabling Runtime events')
        return await self._connection_handler.execute_command(RuntimeCommands.disable())

    async def continue_request(
        self,
        request_id: str,
        url: Optional[str] = None,
        method: Optional[RequestMethod] = None,
        post_data: Optional[str] = None,
        headers: Optional[list[HeaderEntry]] = None,
        intercept_response: Optional[bool] = None,
    ):
        """
        Continue paused request without modifications.
        """
        logger.debug(f'Continuing request: id={request_id}')
        return await self._execute_command(
            FetchCommands.continue_request(
                request_id=request_id,
                url=url,
                method=method,
                post_data=post_data,
                headers=headers,
                intercept_response=intercept_response,
            )
        )

    async def fail_request(self, request_id: str, error_reason: ErrorReason):
        """Fail request with error code."""
        logger.debug(f'Failing request: id={request_id}, reason={error_reason}')
        return await self._execute_command(FetchCommands.fail_request(request_id, error_reason))

    async def fulfill_request(
        self,
        request_id: str,
        response_code: int,
        response_headers: Optional[list[HeaderEntry]] = None,
        body: Optional[str] = None,
        response_phrase: Optional[str] = None,
    ):
        """Fulfill request with response data."""
        logger.debug(
            f'Fulfilling request: id={request_id}, code={response_code}, '
            f'headers={bool(response_headers)}, body={bool(body)}'
        )
        return await self._execute_command(
            FetchCommands.fulfill_request(
                request_id=request_id,
                response_code=response_code,
                response_headers=response_headers,
                body=body,
                response_phrase=response_phrase,
            )
        )

    @staticmethod
    def _validate_connection_port(connection_port: Optional[int]):
        """Validate connection port."""
        if connection_port and connection_port < 0:
            logger.error(f'Invalid connection port: {connection_port}')
            raise InvalidConnectionPort()

    async def _continue_request_callback(self, event: RequestPausedEvent):
        """Internal callback to continue paused requests."""
        request_id = event['params']['requestId']
        logger.debug(f'[Fetch] REQUEST_PAUSED -> continue: id={request_id}')
        return await self.continue_request(request_id)

    async def _continue_request_with_auth_callback(
        self,
        event: RequestPausedEvent,
        proxy_username: Optional[str],
        proxy_password: Optional[str],
    ):
        """Internal callback for proxy authentication."""
        request_id = event['params']['requestId']
        logger.debug(
            f'[Fetch] AUTH_REQUIRED -> provide credentials: id={request_id}, '
            f'user_set={bool(proxy_username)}'
        )
        response: Response = await self._execute_command(
            FetchCommands.continue_request_with_auth(
                request_id,
                auth_challenge_response=AuthChallengeResponseType.PROVIDE_CREDENTIALS,
                proxy_username=proxy_username,
                proxy_password=proxy_password,
            )
        )
        await self.disable_fetch_events()
        return response

    @staticmethod
    async def _tab_continue_request_callback(event: RequestPausedEvent, tab: Tab):
        """Internal callback to continue paused requests at Tab level."""
        request_id = event['params']['requestId']
        logger.debug(f'[Tab Fetch] REQUEST_PAUSED -> continue: id={request_id}')
        return await tab.continue_request(request_id)

    @staticmethod
    async def _tab_continue_request_with_auth_callback(
        event: RequestPausedEvent,
        tab: Tab,
        proxy_username: Optional[str],
        proxy_password: Optional[str],
    ):
        """Internal callback for proxy/server authentication at Tab level."""
        request_id = event['params']['requestId']
        logger.debug(
            f'[Tab Fetch] AUTH_REQUIRED -> provide credentials: id={request_id}, '
            f'user_set={bool(proxy_username)}'
        )
        response: Response = await tab.continue_with_auth(
            request_id=request_id,
            auth_challenge_response=AuthChallengeResponseType.PROVIDE_CREDENTIALS,
            proxy_username=proxy_username,
            proxy_password=proxy_password,
        )
        await tab.disable_fetch_events()
        return response

    async def _setup_context_proxy_auth_for_tab(
        self, tab: Tab, browser_context_id: Optional[str]
    ) -> None:
        """Enable proxy auth handling for a Tab if its context has credentials stored."""
        if not browser_context_id:
            return
        creds = self._context_proxy_auth.get(browser_context_id)
        if not creds:
            return
        username, password = creds
        logger.debug(
            f'Enabling context-level proxy auth for tab (context={browser_context_id}, '
            f'user_set={bool(username)}'
        )
        await tab.enable_fetch_events(handle_auth=True)
        await tab.on(
            FetchEvent.REQUEST_PAUSED,
            partial(
                self._tab_continue_request_callback,
                tab=tab,
            ),
            temporary=True,
        )
        await tab.on(
            FetchEvent.AUTH_REQUIRED,
            partial(
                self._tab_continue_request_with_auth_callback,
                tab=tab,
                proxy_username=username,
                proxy_password=password,
            ),
            temporary=True,
        )

    async def _verify_browser_running(self):
        """
        Verify browser started successfully.

        Raises:
            FailedToStartBrowser: If the browser failed to start.
        """
        logger.debug(f'Verifying browser is running (timeout={self.options.start_timeout})')
        if not await self._is_browser_running(self.options.start_timeout):
            logger.error('Browser failed to start within timeout')
            raise FailedToStartBrowser()

    async def _configure_proxy(
        self, private_proxy: bool, proxy_credentials: tuple[Optional[str], Optional[str]]
    ):
        """Setup proxy authentication handling if needed."""
        if not private_proxy:
            return

        logger.debug(
            'Configuring proxy authentication: '
            f'credentials provided={bool(proxy_credentials[0] or proxy_credentials[1])}'
        )
        await self.enable_fetch_events(handle_auth_requests=True)
        await self.on(
            FetchEvent.REQUEST_PAUSED,
            self._continue_request_callback,
            temporary=True,
        )
        await self.on(
            FetchEvent.AUTH_REQUIRED,
            partial(
                self._continue_request_with_auth_callback,
                proxy_username=proxy_credentials[0],
                proxy_password=proxy_credentials[1],
            ),
            temporary=True,
        )

    @staticmethod
    def _is_valid_tab(target: TargetInfo) -> bool:
        """Check if target is a valid browser tab (filters out extensions)."""
        return target.get('type') == 'page' and 'chrome-extension://' not in target.get('url', '')

    @staticmethod
    async def _get_valid_tab_id(targets: list[TargetInfo]) -> str:
        """
        Find valid attached tab ID.

        Raises:
            NoValidTabFound: If no valid attached tab is found.
        """
        valid_tab = next(
            (
                tab
                for tab in targets
                if tab.get('type') == 'page' and 'extension' not in tab.get('url', '')
            ),
            None,
        )

        if not valid_tab:
            logger.error(f'No valid tab found among {len(targets)} targets')
            raise NoValidTabFound()

        tab_id = valid_tab.get('targetId')
        if not tab_id:
            logger.error('Valid tab missing targetId')
            raise NoValidTabFound('Tab missing targetId')

        return tab_id

    async def _is_browser_running(self, timeout: int = 10) -> bool:
        """Check if browser process is running and CDP endpoint is responsive."""
        for _ in range(timeout):
            if await self._connection_handler.ping():
                return True
            await asyncio.sleep(1)

        return False

    async def _execute_command(
        self, command: Command[T_CommandParams, T_CommandResponse], timeout: int = 10
    ) -> T_CommandResponse:
        """Execute CDP command and return result (core method for browser communication)."""
        logger.debug(f'Executing command: {command.get("method")} (timeout={timeout})')
        return await self._connection_handler.execute_command(command, timeout=timeout)

    def _setup_user_dir(self):
        """Setup temporary user data directory if not specified in options."""
        user_data_dir = self._get_user_data_dir()
        if user_data_dir and self.options.browser_preferences:
            self._set_browser_preferences_in_user_data_dir(user_data_dir)
        elif not user_data_dir:
            temp_dir = self._temp_directory_manager.create_temp_dir()
            # For all browsers, use a temporary directory
            self.options.arguments.append(f'--user-data-dir={temp_dir.name}')
            if self.options.browser_preferences:
                self._set_browser_preferences_in_temp_dir(temp_dir)
        logger.debug(f'User dir setup complete: {self._get_user_data_dir()}')

    def _set_browser_preferences_in_temp_dir(self, temp_dir: TemporaryDirectory):
        os.mkdir(os.path.join(temp_dir.name, 'Default'))
        preferences = self.options.browser_preferences
        with open(
            os.path.join(temp_dir.name, 'Default', 'Preferences'), 'w', encoding='utf-8'
        ) as json_file:
            json.dump(preferences, json_file)
        logger.debug('Wrote browser preferences to temp user dir')

    def _set_browser_preferences_in_user_data_dir(self, user_data_dir: str):
        """
        Set browser preferences in the user data directory.

        This function will:
        1. Create a backup of the existing Preferences file if it exists
        2. Create Default directory if it doesn't exist
        3. Write the new preferences to the Preferences file

        Args:
            user_data_dir: Path to the user data directory
        """
        default_dir = os.path.join(user_data_dir, 'Default')
        os.makedirs(default_dir, exist_ok=True)

        preferences_path = os.path.join(default_dir, 'Preferences')
        self._backup_preferences_dir = os.path.join(default_dir, 'Preferences.backup')

        if os.path.exists(preferences_path):
            # Backup existing Preferences file
            shutil.copy2(preferences_path, self._backup_preferences_dir)

        preferences = {}
        if os.path.exists(preferences_path):
            with suppress(json.JSONDecodeError):
                with open(preferences_path, 'r', encoding='utf-8') as preferences_file:
                    preferences = json.load(preferences_file)
        preferences.update(self.options.browser_preferences)
        with open(preferences_path, 'w', encoding='utf-8') as json_file:
            json.dump(preferences, json_file, indent=2)
        logger.debug(f'Updated browser preferences in user data dir: {preferences_path}')

    def _get_user_data_dir(self) -> Optional[str]:
        for arg in self.options.arguments:
            if arg.startswith('--user-data-dir='):
                return arg.split('=', 1)[1]
        return None

    @staticmethod
    def _validate_ws_address(ws_address: str):
        """Validate WebSocket address."""
        min_slashes = 4
        if not ws_address.startswith('ws://'):
            logger.error('Invalid WebSocket address: missing ws:// prefix')
            raise InvalidWebSocketAddress('WebSocket address must start with ws://')
        if len(ws_address.split('/')) < min_slashes:
            logger.error('Invalid WebSocket address: not enough slashes')
            raise InvalidWebSocketAddress(
                f'WebSocket address must contain at least {min_slashes} slashes'
            )

    async def _setup_ws_address(self, ws_address: str):
        """Setup WebSocket address for browser."""
        self._validate_ws_address(ws_address)
        self._ws_address = ws_address
        self._connection_handler._ws_address = self._ws_address
        await self._connection_handler._ensure_active_connection()
        logger.info('WebSocket address set for browser-level connection')

    def _get_tab_kwargs(self, target_id: str, browser_context_id: Optional[str] = None) -> dict:
        """
        Get kwargs for creating a tab based on the WebSocket address.
        If the WebSocket address is set, the tab will be created with the WebSocket address.
        Otherwise, the tab will be created with the connection port and target ID.

        Args:
            target_id: Target ID of the tab.
            browser_context_id: Browser context ID of the tab.

        Returns:
            Dict of kwargs for creating a tab.
        """
        kwargs: dict[str, Any] = {
            'target_id': target_id,
            'browser_context_id': browser_context_id,
        }
        if self._ws_address:
            kwargs['ws_address'] = self._get_tab_ws_address(target_id)
        else:
            kwargs['connection_port'] = self._connection_port
        logger.debug(f'Tab kwargs resolved for {target_id}: using_ws={bool(self._ws_address)}')
        return kwargs

    def _get_tab_ws_address(self, tab_id: str) -> str:
        """
        Get WebSocket address for a specific tab, preserving any query or fragment
        components present in the original browser-level WebSocket URL.

        This ensures authentication tokens passed via query string (e.g.,
        ws://host/devtools/browser/abc?token=XYZ) are retained when switching
        to the page-level endpoint (devtools/page/<tab_id>), which is critical
        for providers like Browserless or authenticated CDP proxies.
        """
        if not self._ws_address:
            raise InvalidWebSocketAddress('WebSocket address is not set')

        parts = urlsplit(self._ws_address)
        # Preserve scheme and netloc; build the page path and keep query/fragment
        page_path = f'/devtools/page/{tab_id}'
        ws = urlunsplit((parts.scheme, parts.netloc, page_path, parts.query, parts.fragment))
        logger.debug(f'Resolved tab WebSocket address: {ws}')
        return ws

    @staticmethod
    def _sanitize_proxy_and_extract_auth(
        proxy_server: str,
    ) -> tuple[str, Optional[tuple[str, str]]]:
        """Strip credentials from a proxy URL and return sanitized URL plus (user, pass).

        Accepts inputs like:
        - username:password@host:port
        - http://username:password@host:port
        - socks5://username:password@host:port
        - host:port (no credentials)
        Returns a (sanitized_proxy, (user, pass) | None).
        Ensures scheme is present in the sanitized URL (defaults to http).
        """
        base = proxy_server if '://' in proxy_server else f'http://{proxy_server}'
        parts = urlsplit(base)
        netloc = parts.netloc
        creds: Optional[tuple[str, str]] = None
        if '@' in netloc:
            cred_part, host_part = netloc.split('@', 1)
            if ':' in cred_part:
                user, pwd = cred_part.split(':', 1)
            else:
                user, pwd = cred_part, ''
            creds = (user, pwd)
            sanitized = urlunsplit((
                parts.scheme,
                host_part,
                parts.path,
                parts.query,
                parts.fragment,
            ))
        else:
            # No creds; ensure scheme
            sanitized = urlunsplit((
                parts.scheme,
                parts.netloc,
                parts.path,
                parts.query,
                parts.fragment,
            ))
        return sanitized, creds

    @abstractmethod
    def _get_default_binary_location(self) -> str:
        """Get default browser executable path (implemented by subclasses)."""
        pass<|MERGE_RESOLUTION|>--- conflicted
+++ resolved
@@ -11,12 +11,16 @@
 from contextlib import suppress
 from functools import partial
 from random import randint
-<<<<<<< HEAD
 from tempfile import TemporaryDirectory
-from typing import Any, Awaitable, Callable, Coroutine, Optional, TypeVar, overload
-=======
-from typing import TYPE_CHECKING, Any, Awaitable, Callable, Optional, overload
->>>>>>> ed5d3ffd
+from typing import (
+    TYPE_CHECKING,
+    Any,
+    Awaitable,
+    Callable,
+    Coroutine,
+    Optional,
+    overload,
+)
 from urllib.parse import urlsplit, urlunsplit
 
 from pydoll.browser.managers import (
@@ -50,7 +54,12 @@
     from tempfile import TemporaryDirectory
 
     from pydoll.browser.interfaces import BrowserOptionsManager
-    from pydoll.protocol.base import Command, Response, T_CommandParams, T_CommandResponse
+    from pydoll.protocol.base import (
+        Command,
+        Response,
+        T_CommandParams,
+        T_CommandResponse,
+    )
     from pydoll.protocol.browser.methods import (
         GetVersionResponse,
         GetVersionResult,
@@ -77,8 +86,6 @@
 
 logger = logging.getLogger(__name__)
 
-T = TypeVar("T")
-
 
 class Browser(ABC):  # noqa: PLR0904
     """
@@ -517,7 +524,7 @@
         logger.info(f'Resetting permissions (context={browser_context_id})')
         return await self._execute_command(BrowserCommands.reset_permissions(browser_context_id))
 
-    async def run_in_parallel(self, *coroutines: Coroutine[Any, Any, T]) -> list[T]:
+    async def run_in_parallel(self, *coroutines: Coroutine[Any, Any, Any]) -> list[Any]:
         """
         Run coroutines in parallel with optional concurrency limiting.
 
@@ -576,7 +583,7 @@
         except Exception as e:
             raise RunInParallelError(f"Coroutine execution failed: {e}") from e
 
-    async def _limited_coroutine(self, coroutine: Coroutine[Any, Any, T]) -> T:
+    async def _limited_coroutine(self, coroutine: Coroutine[Any, Any, Any]) -> Any:
         """
         Execute coroutine with semaphore limiting if configured.
 
