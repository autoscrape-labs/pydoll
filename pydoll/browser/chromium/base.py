--- conflicted
+++ resolved
@@ -9,12 +9,8 @@
 from functools import partial
 from random import randint
 from tempfile import TemporaryDirectory
-<<<<<<< HEAD
-from typing import Any, Awaitable, Callable, Coroutine, Optional, TypeVar, overload
-=======
-from typing import Any, Awaitable, Callable, Optional, overload
+from typing import Any, Awaitable, Callable, Optional, TypeVar, overload
 from urllib.parse import urlsplit, urlunsplit
->>>>>>> 82a7af62
 
 from pydoll.browser.interfaces import BrowserOptionsManager
 from pydoll.browser.managers import (
@@ -102,12 +98,9 @@
         self._connection_handler = ConnectionHandler(self._connection_port)
         self._backup_preferences_dir = ''
         self._tabs_opened: dict[str, Tab] = {}
-<<<<<<< HEAD
         self._loop: Optional[asyncio.AbstractEventLoop] = None
         self._semaphore: Optional[asyncio.Semaphore] = None
-=======
         self._context_proxy_auth: dict[str, tuple[str, str]] = {}
->>>>>>> 82a7af62
 
     async def __aenter__(self) -> 'Browser':
         """Async context manager entry."""
