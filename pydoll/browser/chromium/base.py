--- conflicted
+++ resolved
@@ -227,7 +227,6 @@
             )
         )
         target_id = response['result']['targetId']
-<<<<<<< HEAD
 
         # Import at runtime to avoid circular import
         from pydoll.browser.tab import Tab  # noqa: PLC0415
@@ -237,10 +236,8 @@
         # Inject fingerprint spoofing JavaScript if enabled
         await self._setup_fingerprint_for_tab(tab)
 
-=======
-        tab = Tab(self, self._connection_port, target_id, browser_context_id)
         if url: await tab.go_to(url)
->>>>>>> 41d84068
+
         return tab
 
     async def get_targets(self) -> list[TargetInfo]:
