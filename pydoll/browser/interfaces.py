--- conflicted
+++ resolved
@@ -40,21 +40,22 @@
 
     @property
     @abstractmethod
-<<<<<<< HEAD
     def max_parallel_tasks(self) -> int:
         pass
 
     @max_parallel_tasks.setter
     @abstractmethod
     def max_parallel_tasks(self, max_parallel_tasks: int):
-=======
+        pass
+
+    @property
+    @abstractmethod
     def page_load_state(self) -> PageLoadState:
         pass
 
     @page_load_state.setter
     @abstractmethod
     def page_load_state(self, state: PageLoadState):
->>>>>>> 82a7af62
         pass
 
 
