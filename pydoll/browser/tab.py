--- conflicted
+++ resolved
@@ -818,7 +818,6 @@
                 stacklevel=2,
             )
 
-<<<<<<< HEAD
             return await element.execute_script(
                 script,
                 arguments=arguments,
@@ -857,12 +856,6 @@
         )
         logger.debug(f'Executing script without element: length={len(script)}')
         return await self._execute_command(command)
-=======
-        logger.debug(f'Executing script: with_element={bool(element)}, length={len(script)}')
-        if element:
-            return await self._execute_script_with_element(script, element)
-        return await self._execute_script_without_element(script)
->>>>>>> c16083b9
 
     # TODO: think about how to remove these duplications with the base class
     async def continue_request(
@@ -1238,50 +1231,6 @@
         )
         return ConnectionHandler(self._connection_port, self._target_id)
 
-<<<<<<< HEAD
-=======
-    async def _execute_script_with_element(self, script: str, element: WebElement):
-        """
-        Execute script with element context.
-
-        Args:
-            script: JavaScript code to execute.
-            element: Element context (use 'argument' in script to reference).
-
-        Returns:
-            The result of the script execution.
-        """
-        if 'argument' not in script:
-            raise InvalidScriptWithElement('Script does not contain "argument"')
-
-        script = script.replace('argument', 'this')
-
-        if not is_script_already_function(script):
-            script = f'function(){{ {script} }}'
-
-        command = RuntimeCommands.call_function_on(
-            object_id=element._object_id, function_declaration=script, return_by_value=True
-        )
-        return await self._execute_command(command)
-
-    async def _execute_script_without_element(self, script: str):
-        """
-        Execute script without element context.
-
-        Args:
-            script: JavaScript code to execute.
-
-        Returns:
-            The result of the script execution.
-        """
-        if has_return_outside_function(script):
-            script = f'(function(){{ {script} }})()'
-
-        command = RuntimeCommands.evaluate(expression=script)
-        logger.debug(f'Executing script without element: length={len(script)}')
-        return await self._execute_command(command)
-
->>>>>>> c16083b9
     async def _refresh_if_url_not_changed(self, url: str) -> bool:
         """Refresh page if URL hasn't changed."""
         current_url = await self.current_url
