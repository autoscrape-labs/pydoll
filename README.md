--- conflicted
+++ resolved
@@ -29,22 +29,6 @@
 
 ## Key Features
 
-<<<<<<< HEAD
-🎭 **Advanced Browser Fingerprint Spoofing** - Revolutionary one-click fingerprint protection system  
-🔹 **Zero Webdrivers!** Say goodbye to webdriver compatibility nightmares  
-🔹 **Native Captcha Bypass!** Smoothly handles Cloudflare Turnstile and reCAPTCHA v3*  
-🔹 **Async Performance** for lightning-fast automation  
-🔹 **Human-like Interactions** that mimic real user behavior  
-🔹 **Powerful Event System** for reactive automations  
-🔹 **Multi-browser Support** including Chrome and Edge
-=======
-- **Zero Webdrivers!** Say goodbye to webdriver compatibility nightmares  
-- **Native Captcha Bypass!** Smoothly handles Cloudflare Turnstile and reCAPTCHA v3*  
-- **Async Performance** for lightning-fast automation  
-- **Human-like Interactions** that mimic real user behavior  
-- **Powerful Event System** for reactive automations  
-- **Multi-browser Support** including Chrome and Edge
->>>>>>> d0edfc81
 
 ## Why Pydoll Exists
 
