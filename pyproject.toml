[tool.poetry]
name = "pydoll-python"
version = "2.2.0"
<<<<<<< HEAD
=======

>>>>>>> 5c29ecd7
description = ""
authors = ["Thalison Fernandes <thalissfernandes99@gmail.com>"]
readme = "README.md"
packages = [
    {include = "pydoll"}
]

[tool.poetry.dependencies]
python = "^3.10"
websockets = "^13.1"
aiohttp = "^3.9.5"
aiofiles = "^23.2.1"
bs4 = "^0.0.2"
mkdocstrings = "^0.29.1"


[tool.poetry.group.dev.dependencies]
ruff = "^0.7.1"
pytest = "^8.3.3"
taskipy = "^1.14.0"
pytest-asyncio = "^0.24.0"
pytest-cov = "^6.0.0"
aioresponses = "^0.7.7"
mkdocs = "^1.6.1"
mkdocs-material = "^9.6.11"
pymdown-extensions = "^10.14.3"
mkdocstrings = {extras = ["python"], version = "^0.29.1"}
griffe-typingdoc = "^0.2.8"

[build-system]
requires = ["poetry-core"]
build-backend = "poetry.core.masonry.api"

[tool.ruff]
line-length = 100
target-version = "py310"


[tool.ruff.lint]
preview = true
select = ['I', 'F', 'E', 'W', 'PL', 'PT']
exclude = ['tests', 'tests/*']

[tool.ruff.format]
preview = true
quote-style = 'single'
docstring-code-format = true
docstring-code-line-length = 79
exclude = ['tests', 'tests/*']

[tool.pytest.ini_options]
pythonpath = "."
addopts = '-p no:warnings'
asyncio_mode = "auto"
asyncio_default_fixture_loop_scope = "function"

[tool.taskipy.tasks]
lint = 'ruff check .; ruff check . --diff'
format = 'ruff check . --fix; ruff format .'
test = 'pytest -s -x --cov=pydoll -vv'
post_test = 'coverage html'

[tool.mypy]
exclude = [
    "tests/",
]
disable_error_code = [
    "type-arg",  # Disable "expects no type arguments" errors
]

[tool.commitizen]
name = "cz_conventional_commits"
tag_format = "$version"
version = "2.2.0"<|MERGE_RESOLUTION|>--- conflicted
+++ resolved
@@ -1,10 +1,7 @@
 [tool.poetry]
 name = "pydoll-python"
 version = "2.2.0"
-<<<<<<< HEAD
-=======
 
->>>>>>> 5c29ecd7
 description = ""
 authors = ["Thalison Fernandes <thalissfernandes99@gmail.com>"]
 readme = "README.md"
