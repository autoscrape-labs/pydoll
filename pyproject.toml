--- conflicted
+++ resolved
@@ -1,10 +1,7 @@
 [tool.poetry]
 name = "pydoll-python"
-<<<<<<< HEAD
 version = "2.2.0"
-=======
-version = "2.1.0"
->>>>>>> f9f23cc6
+
 description = ""
 authors = ["Thalison Fernandes <thalissfernandes99@gmail.com>"]
 readme = "README.md"
